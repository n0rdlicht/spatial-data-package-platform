--- conflicted
+++ resolved
@@ -70,8 +70,6 @@
         }
       },
       {
-<<<<<<< HEAD
-=======
         path: 'new-municipality/:bfsNumber',
         name: 'snapshotNew',
         component: () => import('@/views/Snapshot.vue'),
@@ -83,7 +81,6 @@
         }
       },
       {
->>>>>>> aa6656bc
         path: ':hash([0-9A-Z]{6})',
         pathToRegexpOptions: { sensitive: true },
         name: 'snapshot',
