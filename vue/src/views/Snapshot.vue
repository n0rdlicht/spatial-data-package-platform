<!-- eslint-disable -->
<i18n>
{
  "de": {
    "calltoactionText": "Angebot für Ihre Gemeinde einholen",
    "hasSnapshot.title": "Datenverfügbarkeit",
    "hasSnapshot.p1": "Für {municipalityText} stehen erste Daten zur Verfügung.",
    "hasSnapshot.p2": "Erkunden Sie unsere weiteren Fallbeispiele um ein besseres Bild der Möglichkeiten für Ihre Gemeinde zu erhalten.",
    "noSnapshot.title": "Datenverfügbarkeit",
    "noSnapshot.municipalityText": "diese Gemeinde",
    "noSnapshot.p1": "Für {municipalityText} stehen zur Zeit noch keine Daten zur Verfügung.",
    "noSnapshot.p2": "Erkunden Sie unsere Fallbeispiele um ein besseres Bild der Möglichkeiten für Ihre Gemeinde zu erhalten.",
    "listtitle": "Fallbeispiele",
    "listtitleMore": "Weitere Fallbeispiele"
  },
  "fr": {
    "calltoactionText": "Offre pour votre commune",
    "hasSnapshot.title": "Disponibilité des données",
    "hasSnapshot.p1": "Les premières données concernant {municipalityText} sont disponibles.",
    "hasSnapshot.p2": "Prenez compte de nos études pour une meilleure vue d’ensemble des possibilitiées qui s’offrent à votre commune.",
    "noSnapshot.title": "Disponibilité des données",
    "noSnapshot.municipalityText": "cette communauté",
    "noSnapshot.p1": "En ce moment il n’éxiste pas encore de données pour {municipalityText}.",
    "noSnapshot.p2": "Prenez compte de nos études pour une meilleure vue d’ensemble des possibilitiées qui s’offrent à votre commune.",
    "listtitle": "Examples",
    "listtitleMore": "D'autres examples"
  }
}
</i18n>
<!-- eslint-enable -->

<template>
  <div id="snapshotview">
    <v-navigation-drawer
      v-if="$store.state.notIframe && !screenshotMode"
      id="snapshotnav"
      clipped="clipped"
      app
      width="320"
      v-model="snapshotnav">
      <router-link id="logo" :to="'/' + $i18n.locale + '/'" class="px-4 py-1 d-block">
        <img alt="gemeindescan logo" height="50" src="@/assets/images/gemeindescan-logo.svg">
      </router-link>

      <v-divider />

      <div id="snapshotnavContent" class="ma-4">
        <search :dense="true" :term="municipalityName"/>

        <div class="nodata pb-8">
          <div v-if="!hash" class="smaller hint">
            <h4>{{ $t('noSnapshot.title') }}</h4>
            <p>{{ $t('noSnapshot.p1', { municipalityText: municipalityText }) }}</p>
            <p>{{ $t('noSnapshot.p2') }}</p>
          </div>

          <snapshot-list
            v-if="snapshotsMunicipality"
            :snapshots="snapshotsMunicipality"
          />
        </div>

        <v-subheader
          class="px-0 snapshot-list-title">{{ listtitleText }}
        </v-subheader>

        <snapshot-list
          v-if="snapshotsExamples"
          :snapshots="snapshotsExamples"
        />

        <div class="useractions">
          <v-btn small block outlined color="primary">
            <router-link key="signup" :to="'/' + $i18n.locale + '/signup/'">
              {{ $t('calltoactionText', { municipalityText: municipalityText }) }}
            </router-link>
          </v-btn>
        </div>
      </div>

      <v-toolbar
        width="320"
        absolute
        bottom>
        <div class="useractions">
          <user-actions noRequest="1" />
        </div>
        <v-spacer/>
        <language-switch/>
      </v-toolbar>
    </v-navigation-drawer>

<<<<<<< HEAD
    <v-content>
      <v-slide-x-reverse-transition>
        <v-btn fab absolute small
          style="top:1.2em; right:1.3em;"
          color="primary"
          v-if="!snapshotnav"
          @click="snapshotnav=!snapshotnav">
          <v-icon>mdi-menu</v-icon>
        </v-btn>
      </v-slide-x-reverse-transition>

      <v-container fluid class="pa-0">
        <div id='map'></div>
      </v-container>

      <v-btn
        v-if="hash && !screenshotMode"
        fab absolute small
        style="bottom:2em; right:2em;"
        color="white"
        @click="mapinfoopen=!mapinfoopen">
        <v-icon>mdi-information-variant</v-icon>
      </v-btn>

      <v-card
        v-if="hash"
        v-show="!screenshotMode"
        id="mapinfo"
        class="px-4 py-2"
        :style="'width:' + legendWidth"
        v-bind:class="{open: mapinfoopen}"
        >
        <v-icon
          style="position: absolute; top:0; right:0;"
          class="pa-2"
          @click="mapinfoopen=!mapinfoopen" >mdi-close-circle-outline</v-icon>
        <snapshot-meta :title="title" :description="description" :hash="hash" :legend="legend" />
      </v-card>
    </v-content>
=======
    <snapshot-map ref="map"
      :geojson="geojson"
      :geoboundsIn="geobounds"
    />

>>>>>>> d0984110
  </div>
</template>

<style>
#snapshotview .v-text-field--outlined fieldset {
  border-color: rgba(0, 0, 0, 0.12);
}

#snapshotview .gemeindesuche input::placeholder {
  color: #000;
  opacity: 1;
  font-weight: 900;
}

h4 {
  margin-bottom: 0.8em;
}
</style>

<script>
import Vue from 'vue';
import gql from 'graphql-tag';
import SnapshotList from '../components/SnapshotList.vue';
import SnapshotMap from '../components/SnapshotMap.vue';

Vue.component('snapshot-list', SnapshotList);
Vue.component('snapshot-map', SnapshotMap);

export default {
  data() {
    return {
      hash: this.$route.params.hash,
      bfsNumber: this.$route.params.bfsNumber,
      geojson: null,
      geobounds: [],
      municipalityName: '',
      snapshotsExamples: [],
      snapshotsIdExamplesExclude: [],
      snapshotsMunicipality: []
    };
  },

<<<<<<< HEAD
  props: {
    screenshotMode: {
      type: Boolean,
      default: false
=======
  async mounted() {
    if (this.hash) {
      await this.getSnapshot(this.hash);
      if (this.geojson) {
        this.$refs.map.setupMeta();
        this.$refs.map.setupMapbox();
        this.$refs.map.displayMapbox();
      }
    } else {
      await this.getEmpty(this.bfsNumber);
      this.$refs.map.setupEmpty();
      this.$refs.map.displayMapbox();
>>>>>>> d0984110
    }
  },

  computed: {
    municipality() {
      if (this.$route.params.hasOwnProperty('municipality') && this.$route.params.municipality) {
        return this.$route.params.municipality;
      }
      return null;
    },

    municipalityText() {
      return this.municipalityName ? this.municipalityName : this.$t('noSnapshot.municipalityText');
    },

    listtitleText() {
      if (this.snapshotsMunicipality.length > 0) {
        return this.$t('listtitleMore');
      }
      return this.$t('listtitle');
    },

    snapshotnav: {
      get() {
        return this.$store.state.snapshotnav;
      },
      set(val) {
        this.$store.commit('setSnapshotnav', val);
      }
    }
  },

  methods: {
    async getSnapshot(hash) {
      const result = await this.$apollo.query({
        query: gql`query getsnapshot($hash: ID!) {
          snapshot(id: $hash) {
            id
            pk
            data
            municipality {
              bfsNumber
              fullname
              snapshots {
                id
                pk
                title
                topic
                screenshot {
                  url
                }
              }
            }
          }

          snapshots(isShowcase: true) {
            edges {
              node {
                id
                pk
                title
                topic
                screenshot {
                  url
                }
              }
            }
          }
        }`,
        variables: {
          hash: btoa(`SnapshotNode:${hash}`)
        }
      });
      if (result.data.hasOwnProperty('snapshot') && result.data.snapshot) {
        this.geojson = result.data.snapshot.data;
        this.municipalityName = result.data.snapshot.municipality.fullname;
        this.snapshotsMunicipality = result.data.snapshot.municipality.snapshots;
        const snapshotsIdExamplesExclude = this.snapshotsMunicipality.map(snapshot => snapshot.id);
        this.snapshotsExamples = result.data.snapshots.edges.map(snapshot => snapshot.node).filter(
          snapshot => !snapshotsIdExamplesExclude.includes(snapshot.id)
        );

        this.$store.commit('setBfsnumber', result.data.snapshot.municipality.bfsNumber);
        this.$store.commit('setBfsname', result.data.snapshot.municipality.fullname);
      } else {
        this.$router.push({ name: 'home' });
      }
    },

    async getEmpty(bfsNumber) {
      const result = await this.$apollo.query({
        query: gql`query getmunicipality($bfsNumber: ID!) {
          municipality(id: $bfsNumber) {
            id
            bfsNumber
            fullname
            perimeter
            perimeterBounds
            snapshots {
              id
              pk
              title
              topic
              screenshot {
                url
              }
            }
          }

          snapshots(isShowcase: true) {
            edges {
              node {
                id
                pk
                title
                topic
                screenshot {
                  url
                }
              }
            }
          }
        }`,
        variables: {
          bfsNumber: btoa(`MunicipalityNode:${bfsNumber}`)
        }
      });
      this.municipalityName = result.data.municipality.fullname;
      this.geojson = result.data.municipality.perimeter;
      this.geobounds = result.data.municipality.perimeterBounds;
      this.snapshotsExamples = result.data.snapshots.edges.map(snapshot => snapshot.node);
      this.$store.commit('setBfsnumber', result.data.municipality.bfsNumber);
      this.$store.commit('setBfsname', result.data.municipality.fullname);
    }
  }
};
</script><|MERGE_RESOLUTION|>--- conflicted
+++ resolved
@@ -90,53 +90,10 @@
       </v-toolbar>
     </v-navigation-drawer>
 
-<<<<<<< HEAD
-    <v-content>
-      <v-slide-x-reverse-transition>
-        <v-btn fab absolute small
-          style="top:1.2em; right:1.3em;"
-          color="primary"
-          v-if="!snapshotnav"
-          @click="snapshotnav=!snapshotnav">
-          <v-icon>mdi-menu</v-icon>
-        </v-btn>
-      </v-slide-x-reverse-transition>
-
-      <v-container fluid class="pa-0">
-        <div id='map'></div>
-      </v-container>
-
-      <v-btn
-        v-if="hash && !screenshotMode"
-        fab absolute small
-        style="bottom:2em; right:2em;"
-        color="white"
-        @click="mapinfoopen=!mapinfoopen">
-        <v-icon>mdi-information-variant</v-icon>
-      </v-btn>
-
-      <v-card
-        v-if="hash"
-        v-show="!screenshotMode"
-        id="mapinfo"
-        class="px-4 py-2"
-        :style="'width:' + legendWidth"
-        v-bind:class="{open: mapinfoopen}"
-        >
-        <v-icon
-          style="position: absolute; top:0; right:0;"
-          class="pa-2"
-          @click="mapinfoopen=!mapinfoopen" >mdi-close-circle-outline</v-icon>
-        <snapshot-meta :title="title" :description="description" :hash="hash" :legend="legend" />
-      </v-card>
-    </v-content>
-=======
     <snapshot-map ref="map"
       :geojson="geojson"
       :geoboundsIn="geobounds"
     />
-
->>>>>>> d0984110
   </div>
 </template>
 
@@ -179,12 +136,13 @@
     };
   },
 
-<<<<<<< HEAD
   props: {
     screenshotMode: {
       type: Boolean,
       default: false
-=======
+    }
+  },
+
   async mounted() {
     if (this.hash) {
       await this.getSnapshot(this.hash);
@@ -197,7 +155,6 @@
       await this.getEmpty(this.bfsNumber);
       this.$refs.map.setupEmpty();
       this.$refs.map.displayMapbox();
->>>>>>> d0984110
     }
   },
 
