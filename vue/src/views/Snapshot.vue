<!-- eslint-disable -->
<i18n>
{
  "de": {
    "calltoactionText": "Angebot für Ihre Gemeinde einholen",
    "hasSnapshot.title": "Datenverfügbarkeit",
    "hasSnapshot.p1": "Für {municipalityText} stehen erste Daten zur Verfügung.",
    "hasSnapshot.p2": "Erkunden Sie unsere weiteren Fallbeispiele um ein besseres Bild der Möglichkeiten für Ihre Gemeinde zu erhalten.",
    "noSnapshot.title": "Datenverfügbarkeit",
    "noSnapshot.municipalityText": "diese Gemeinde",
    "noSnapshot.p1": "Für {municipalityText} stehen zur Zeit noch keine Daten zur Verfügung.",
    "noSnapshot.p2": "Erkunden Sie unsere Fallbeispiele um ein besseres Bild der Möglichkeiten für Ihre Gemeinde zu erhalten."
  },
  "fr": {
    "calltoactionText": "Offre pour votre commune",
    "hasSnapshot.title": "Disponibilité des données",
    "hasSnapshot.p1": "Les premières données concernant {municipalityText} sont disponibles.",
    "hasSnapshot.p2": "Prenez compte de nos études pour une meilleure vue d’ensemble des possibilitiées qui s’offrent à votre commune.",
    "noSnapshot.title": "Disponibilité des données",
    "noSnapshot.municipalityText": "cette communauté",
    "noSnapshot.p1": "En ce moment il n’éxiste pas encore de données pour {municipalityText}.",
    "noSnapshot.p2": "Prenez compte de nos études pour une meilleure vue d’ensemble des possibilitiées qui s’offrent à votre commune."
  }
}
</i18n>
<!-- eslint-enable -->

<template>
  <div id="snapshotview">
    <v-navigation-drawer
      v-if="$store.state.notIframe"
      id="snapshotnav"
      clipped="clipped"
      app
      width="320"
      v-model="snapshotnav">
      <router-link id="logo" :to="'/' + $i18n.locale + '/'" class="px-4 py-1 d-block">
        <img alt="gemeindescan logo" height="50" src="@/assets/images/gemeindescan-logo.svg">
      </router-link>

      <v-divider />

      <div id="snapshotnavContent" class="ma-4">
        <search :dense="true" :term="municipalityName"/>

        <div class="nodata pb-8">
          <div v-if="hash" class="smaller hint">
            <h4>{{ $t('hasSnapshot.title') }}</h4>
            <p>{{ $t('hasSnapshot.p1', { municipalityText: municipalityText }) }}</p>
            <p>{{ $t('hasSnapshot.p2') }}</p>
          </div>
          <div v-else class="smaller hint">
            <h4>{{ $t('noSnapshot.title') }}</h4>
            <p>{{ $t('noSnapshot.p1', { municipalityText: municipalityText }) }}</p>
            <p>{{ $t('noSnapshot.p2') }}</p>
          </div>
          <div class="useractions">
            <v-btn small block outlined color="primary">
              <router-link key="signup" :to="'/' + $i18n.locale + '/signup/'">
                {{ $t('calltoactionText', { municipalityText: municipalityText }) }}
              </router-link>
            </v-btn>
          </div>
        </div>

        <snapshot-list :snapshots="snapshotsExamples" />
      </div>

      <v-toolbar
        width="320"
        absolute
        bottom>
        <div class="useractions">
          <user-actions noRequest="1" />
        </div>
        <v-spacer/>
        <language-switch/>
      </v-toolbar>
    </v-navigation-drawer>

    <v-content>
      <v-slide-x-reverse-transition>
        <v-btn fab absolute small
          style="top:1.2em; right:1.3em;"
          color="primary"
          v-if="!snapshotnav"
          @click="snapshotnav=!snapshotnav">
          <v-icon>mdi-menu</v-icon>
        </v-btn>
      </v-slide-x-reverse-transition>

      <v-container fluid class="pa-0">
        <div id='map'></div>
      </v-container>

      <v-btn
        v-if="hash"
        fab absolute small
        style="bottom:2em; right:2em;"
        color="white"
        @click="mapinfoopen=!mapinfoopen">
        <v-icon>mdi-information-variant</v-icon>
      </v-btn>

      <v-card
        v-if="hash"
        id="mapinfo"
        class="px-4 py-2"
        :style="'width:' + legendWidth"
        v-bind:class="{open: mapinfoopen}"
        >
        <v-icon
          style="position: absolute; top:0; right:0;"
          class="pa-2"
          @click="mapinfoopen=!mapinfoopen" >mdi-close-circle-outline</v-icon>
        <snapshot-meta :title="title" :description="description" :hash="hash" :legend="legend" />
      </v-card>
    </v-content>
  </div>
</template>

<style>
html,
body,
#app .v-application--wrap,
#map {
  min-height: calc(100vh - var(--vh-offset, 0px));
  height: calc(100vh - var(--vh-offset, 0px));
}

#snapshotnav {
  height: calc(100vh - var(--vh-offset, 0px)) !important;
  z-index: 9999; /* must be above mapbox interface */
}

#snapshotnavContent {
  padding-bottom: 6em;
}

#map {
  position: relative;
  width: 100%;
}

#mapinfo {
  position: absolute;
  bottom: 2em;
  right: 2em;
  min-width: 240px;
  clip-path: circle(0% at 95% 90%);
  transition: clip-path 0.3s ease-out;
  z-index: 1000; /* must be above mapbox icons */
}

#mapinfo.open {
  clip-path: circle(100% at center);
}

#snapshotview .v-text-field--outlined fieldset {
  border-color: rgba(0, 0, 0, 0.12);
}

#snapshotview .gemeindesuche input::placeholder {
  color: #000;
  opacity: 1;
  font-weight: 900;
}

h4 {
  margin-bottom: 0.8em;
}
</style>

<script>
import Vue from 'vue';
import gql from 'graphql-tag';
import L from 'mapbox.js';
import geoViewport from '@mapbox/geo-viewport';
import SnapshotMeta from '../components/SnapshotMeta.vue';
import SnapshotList from '../components/SnapshotList.vue';

Vue.component('snapshot-meta', SnapshotMeta);
Vue.component('snapshot-list', SnapshotList);

function geostring2array(s) {
  const array = s.split(':')[1].split(',');
  return array.map(x => parseFloat(x));
}

export default {
  data() {
    return {
      hash: this.$route.params.hash,
      bfsNumber: this.$route.params.bfsNumber,
      map: null,
      geojson: null,
      geobounds: [],
      layers: [],
      title: '',
      description: '',
      legend: [],
      municipalityName: '',
      snapshotsExamples: [],
      snapshotnav: this.getInitialSnapshotnav(),
      mapinfoopen: true
    };
  },

  computed: {
    municipality() {
      if (this.$route.params.hasOwnProperty('municipality') && this.$route.params.municipality) {
        return this.$route.params.municipality;
      }
      return null;
    },

    municipalityText() {
      return this.municipalityName ? this.municipalityName : this.$t('noSnapshot.municipalityText');
    },

    legendWidth() {
      switch (this.$vuetify.breakpoint.name) {
        case 'xs': return '280px';
        default: return '320px';
      }
    }
  },

  methods: {
    getInitialSnapshotnav() {
      if (this.$route.params.hash) {
<<<<<<< HEAD
        if (this.$vuetify.breakpoint.name === 'lg') {
=======
        if (['lg', 'xl'].includes(this.$vuetify.breakpoint.name)) {
>>>>>>> abf3fa0a
          return true;
        }
        return false;
      }
      return true;
    },
    async getSnapshot(hash) {
      const result = await this.$apollo.query({
        query: gql`query getsnapshot($hash: ID!) {
          snapshot(id: $hash) {
            id
            pk
            data
            municipality {
              bfsNumber
              fullname
            }
          }
          snapshots(isShowcase: true) {
            edges {
              node {
                id
                pk
                title
                topic
                screenshot {
                  url
                }
              }
            }
          }
        }`,
        variables: {
          hash: btoa(`SnapshotNode:${hash}`)
        }
      });
      if (result.data.hasOwnProperty('snapshot') && result.data.snapshot) {
        this.geojson = result.data.snapshot.data;
        this.municipalityName = result.data.snapshot.municipality.fullname;
      } else {
        this.$router.push({ name: 'home' });
      }
      this.snapshotsExamples = result.data.snapshots.edges;
      this.$store.commit('setBfsnumber', result.data.snapshot.municipality.bfsNumber);
      this.$store.commit('setBfsname', result.data.snapshot.municipality.fullname);
    },

    async getEmpty(bfsNumber) {
      const result = await this.$apollo.query({
        query: gql`query getmunicipality($bfsNumber: ID!) {
          municipality(id: $bfsNumber) {
            id
            bfsNumber
            fullname
            perimeter
            perimeterBounds
          }
          snapshots {
            edges {
              node {
                id
                pk
                title
                topic
                screenshot {
                  url
                }
              }
            }
          }
        }`,
        variables: {
          bfsNumber: btoa(`MunicipalityNode:${bfsNumber}`)
        }
      });
      this.municipalityName = result.data.municipality.fullname;
      this.geojson = result.data.municipality.perimeter;
      this.geobounds = result.data.municipality.perimeterBounds;
      this.snapshotsExamples = result.data.snapshots.edges;
      this.$store.commit('setBfsnumber', result.data.municipality.bfsNumber);
      this.$store.commit('setBfsname', result.data.municipality.fullname);
    },

    createFeatureLayer(geojson, attribution) {
      const geoJsonExtended = L.geoJson(geojson, {
        attribution,
        pointToLayer: (feature, latlng) => {
          if (feature.properties.radius) {
            // properties need to match https://leafletjs.com/reference-1.6.0.html#circle
            return new L.Circle(latlng, feature.properties);
          }
          return new L.Marker(latlng);
        }
      });
      return geoJsonExtended;
    },

    setupMeta() {
      this.title = this.geojson.views[0].spec.title;
      this.description = this.geojson.views[0].spec.description;
      this.legend = this.geojson.views[0].spec.legend;
    },

    setupMapbox() {
      this.geobounds = [
        geostring2array(this.geojson.views[0].spec.bounds[0]),
        geostring2array(this.geojson.views[0].spec.bounds[1])
      ];

      const lookupResources = {}; // name -> index
      this.geojson.resources.forEach((resource, index) => {
        lookupResources[resource.name] = index;
      });

      this.geojson.views[0].resources.forEach((resourceName) => {
        this.layers.push(
          this.geojson.resources[lookupResources[resourceName]]
        );
      });
    },

    displayMapbox() {
      L.mapbox.accessToken = process.env.VUE_APP_MAPBOX_ACCESSTOKEN;
      const boxSize = 800;
      const bounds = geoViewport.viewport(this.geobounds.flat(), [boxSize, boxSize]);
      this.map = L.mapbox.map('map').setView(bounds.center, bounds.zoom);
      if (this.hash) { // full snapshot with hash
        this.layers.forEach((layer) => {
          if (layer.mediatype === 'application/vnd.mapbox-vector-tile') {
            this.map.addLayer(L.mapbox.styleLayer(layer.path));
          } else if (layer.mediatype === 'application/geo+json') {
            this.map.addLayer(L.mapbox.featureLayer(layer.data, {
              attribution: this.geojson.views[0].spec.attribution
            }));
          } else if (layer.mediatype === 'application/vnd.simplestyle-extended') {
            this.map.addLayer(this.createFeatureLayer(
              layer.data.features, this.geojson.views[0].spec.attribution
            ));
          }
        });
      } else if (this.bfsNumber) { // empty municipality
        this.geojson.coordinates.forEach((polygon) => {
          this.map.addLayer(L.polygon(polygon, { color: '#543076' }));
        });
        this.map.addLayer(L.mapbox.styleLayer('mapbox://styles/gemeindescan/ck6rp249516tg1iqkmt48o4pz'));
      }
      L.control.scale({
        metric: true,
        imperial: false
      }).addTo(this.map);
      // L.control.zoom({ position: 'bottomleft' }).addTo(this.map);
      // this.map.addLayer(L.rectangle(this.geobounds, { color: 'red', weight: 1 }));
    }
  },

  async mounted() {
    if (this.hash) {
      await this.getSnapshot(this.hash);
      if (this.geojson) {
        this.setupMeta();
        this.setupMapbox();
        this.displayMapbox();
      }
    } else {
      await this.getEmpty(this.bfsNumber);
      this.displayMapbox();
    }
  },

  destroy() {
    this.map.destroy();
    this.map = null;
  }
};
</script><|MERGE_RESOLUTION|>--- conflicted
+++ resolved
@@ -229,11 +229,7 @@
   methods: {
     getInitialSnapshotnav() {
       if (this.$route.params.hash) {
-<<<<<<< HEAD
-        if (this.$vuetify.breakpoint.name === 'lg') {
-=======
         if (['lg', 'xl'].includes(this.$vuetify.breakpoint.name)) {
->>>>>>> abf3fa0a
           return true;
         }
         return false;
