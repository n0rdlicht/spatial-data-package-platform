--- conflicted
+++ resolved
@@ -45,66 +45,8 @@
       </div> -->
       <v-row justify="center" >
         <v-col class="introtxt text-center pt-12">
-
-          <a href="https://hack.opendata.ch/event/35#top" target="_blank">
-            <v-img
-              src="https://bucketeer-036aa605-c047-4623-8610-f1764b90cf98.s3.amazonaws.com/public/L7KGJ1NROQP4M3UNH5183L99.png"
-              height=100
-              contain=false
-              >
-            </v-img>
-          </a>
-
-          <h1>Shape My City Luzern Sandbox</h1>
-
-          <p>
-            Willkommen bei der öffentliche Sandbox für den<br>
-            OpenData Hackathon <a href="https://opendata.ch/projects/hslu_shape-my-city-2020/"
-            target="_blank">Shape My City Luzern</a>.
-            </p>
-            <p>
-            <small>
-            Diese Sandbox steht allen Teilnehmern zur freien Verfügung, um<br>kartenbasierte
-            Analysen zu publizieren.<br>Die API ist auf <a href="https://sandbox.gemeindescan.ch/graphql" target="_blank">
-            sandbox.gemeindescan.ch/graphql</a> erreichbar.</small>
-          <p>
-            <a href="/de/login">Sandbox Login</a><br>
-            Benutzername: luzern, Passwort: shapemycity
-          </p>
-
-           <v-btn
-            color="primary"
-            elevation="2"
-            large
-            target="_blank"
-            href="https://hackmd.io/@n0rdlicht/Bk9gEqdYP"
-          >Anleitung</v-btn>
-
-          <p>
-            <small>
-              <a href="https://sandbox.gemeindescan.ch/de/RHAX8/QYRB6S/" target="_blank">Direktlink Sandbox (kein Upload)</a>
-            </small>
-          </p>
-
-          <br>
-          <br>
-
-          <v-btn
-            color="primary"
-            elevation="2"
-            large
-            target="_blank"
-            href="https://sandbox.gemeindescan.ch/de/B9034C/"
-          >Beispielanalysen Lenzburg</v-btn>
-
-          <p>
-            <small>
-              <a target="_blank" href="https://github.com/cividi/scl-lenzburg">Lenzburg Daten auf GitHub</a>
-            </small>
-          </p>
-          <!-- <h1>{{ $t('h1.1') }}</h1>
+          <h1>{{ $t('h1.1') }}</h1>
           <p>{{ $t('p.1') }}</p>
-<<<<<<< HEAD
           <p>{{ $t('p.2') }}</p>
           <p><br></p>
           <v-btn
@@ -114,9 +56,6 @@
             target="_blank"
             :href="$t('btn.href')"
           >{{ $t('btn') }}</v-btn>
-=======
-          <p>{{ $t('p.2') }}</p> -->
->>>>>>> ce3e97b8
         </v-col>
       </v-row>
   </v-container>
@@ -192,6 +131,7 @@
 
 export default {
   name: 'Home',
+
   data() {
     return {
       djangobaseurl: process.env.VUE_APP_DJANGOBASEURL,
@@ -200,10 +140,12 @@
       snackbar: false
     };
   },
+
   created() {
     this.$store.commit('setBfsnumber', '');
     this.$store.commit('setBfsname', '');
   },
+
   async mounted() {
     const sessionid = this.$cookies.get('sessionid', '');
     if (sessionid) {
@@ -220,6 +162,7 @@
     }
     await this.getSnapshotsExamples();
   },
+
   methods: {
     async getSnapshotsExamples() {
       const result = await this.$apollo.query({
