--- conflicted
+++ resolved
@@ -1,11 +1,5 @@
-<<<<<<< HEAD
 GEMEINDESCAN_WEBUI_VUE=0.3.3
-DOCKER_VUE_NAME=$(shell basename $(shell dirname `pwd`))_vue_1
-DOCKER_EXEC=$(shell command -v docker > /dev/null && echo "docker exec -it $(DOCKER_VUE_NAME)")
-=======
-GEMEINDESCAN_WEBUI_VUE=0.3.2
 DOCKER_EXEC=$(shell command -v docker > /dev/null && echo "docker-compose exec -T vue")
->>>>>>> d0984110
 
 
 .PHONY: all
