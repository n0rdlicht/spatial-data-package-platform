--- conflicted
+++ resolved
@@ -10,16 +10,14 @@
 - Added API for snapshot upload
 - Added site config for homepage_snippet and search_enabled
 
-<<<<<<< HEAD
+*Upgrade notes*:
+- Upgrading to 0.7.0 changes to how snapshots are stored and hence requires a snapshot data migration
+- For local development symlinking the current nginx configuration is recommended (see README.md for details)
+
 ### 0.6.2
 [Released *2020-11-16*](https://bitbucket.org/cividi/gemeindescan-webui/commits/tag/0.6.2)
 
 - Added a mock snapshot store for improved onboarding
-=======
-*Upgrade notes*:
-- Upgrading to 0.7.0 changes to how snapshots are stored and hence requires a snapshot data migration
-- For local development symlinking the current nginx configuration is recommended (see README.md for details)
->>>>>>> 197c4a01
 
 ### 0.6.1
 [Released: *2020-09-03*](https://bitbucket.org/cividi/gemeindescan-webui/commits/tag/0.6.1)
